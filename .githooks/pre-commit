--- conflicted
+++ resolved
@@ -37,21 +37,13 @@
 fi
 
 echo "🧪 Running fast tests..."
-if [ "${RUN_PRECOMMIT_TESTS:-0}" != "1" ]; then
-    echo "⚠️  Skipping fast tests by default (set RUN_PRECOMMIT_TESTS=1 to enable)."
-    echo "   Tip: run 'make test-fast' locally when deps are installed."
-else
-    if ! make test-fast; then
-        echo "❌ Fast tests failed"
-        exit 1
-    fi
+if ! make test-fast; then
+    echo "❌ Fast tests failed"
+    exit 1
 fi
 
 echo "🔧 Running compliance checks..."
 if command -v "$PYTHON" >/dev/null 2>&1; then
-<<<<<<< HEAD
-    # StepResult usage advisory (informational only; enforced by repo scripts and tests)
-=======
     # Use the robust Python compliance validator for requests usage
     if ! "$PYTHON" scripts/validate_http_wrappers_usage.py; then
         echo "❌ Direct 'requests' usage detected by validator (use core.http_utils)"
@@ -59,7 +51,6 @@
     fi
 
     # Check for missing StepResult usage in tools
->>>>>>> 1e8f57f6
     if find src/ultimate_discord_intelligence_bot/tools/ -name "*.py" -not -name "_base.py" -not -name "__init__.py" -exec grep -l "def _run" {} \; | xargs grep -L "StepResult" 2>/dev/null; then
         echo "⚠️  Warning: Some tools may not be using StepResult pattern"
     fi
