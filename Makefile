--- conflicted
+++ resolved
@@ -160,15 +160,11 @@
 
 # Fast local CI sweep (quick feedback loop)
 test-fast:
-<<<<<<< HEAD
-	PYTHONPATH=src $(PYTHON) -m pytest -q -c .config/pytest.ini -k "http_utils or guards_http_requests or vector_store_dimension or vector_store_namespace"
-=======
 	$(PYTHON) -m pytest -q -c pytest.ini \
 		tests/unit/core/test_http_utils.py \
 		tests/unit/core/test_guards_http_requests.py \
 		tests/unit/core/test_vector_store_dimension.py \
 		tests/unit/core/test_vector_store_namespace.py
->>>>>>> 1e8f57f6
 
 # Run the fast test sweep with a clean environment for retry precedence tests
 .PHONY: test-fast-clean-env
